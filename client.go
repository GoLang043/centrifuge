--- conflicted
+++ resolved
@@ -149,9 +149,6 @@
 		pubBuffer: make([]*Publication, 0),
 	}
 
-<<<<<<< HEAD
-	config := n.Config()
-=======
 	messageWriterConf := writerConfig{
 		MaxQueueSize: config.ClientQueueMaxSize,
 		WriteFn: func(data ...[]byte) error {
@@ -183,7 +180,6 @@
 	}
 
 	c.messageWriter = newWriter(messageWriterConf)
->>>>>>> 565cea8a
 
 	staleCloseDelay := config.ClientStaleCloseDelay
 	if staleCloseDelay > 0 && !c.authenticated {
